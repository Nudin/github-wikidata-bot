--- conflicted
+++ resolved
@@ -44,11 +44,8 @@
         "reference URL": "P854",
         "official website": "P856",
         "source code repository": "P1324",
-<<<<<<< HEAD
         "version type": "P548",
-=======
         "title": "P1476",
->>>>>>> 15e1cc16
     }
 
 
@@ -355,13 +352,10 @@
         claim = get_or_create_claim(repo, item, Settings.properties["software version"], release["version"])
 
         get_or_create_qualifiers(repo, claim, Settings.properties["publication date"], release["date"])
-<<<<<<< HEAD
         get_or_create_qualifiers(repo, claim, Settings.properties["version type"], stable)
         get_or_create_sources(repo, claim, github_repo_to_api_releases(url_normalized), properties["retrieved"])
-=======
         title = "Release %s" % release["version"]
         get_or_create_sources(repo, claim, release["page"], properties["retrieved"], title, release["date"])
->>>>>>> 15e1cc16
 
         # Give the latest release the preferred rank
         # And work around a bug in pywikibot
